--- conflicted
+++ resolved
@@ -27,11 +27,7 @@
 import numpy as np
 from numpy import typing as npt
 
-<<<<<<< HEAD
-import pathlib
-=======
 # INTERNAL IMPORT
->>>>>>> f8a20f6d
 from mujoco_mpc.proto import agent_pb2
 from mujoco_mpc.proto import agent_pb2_grpc
 
