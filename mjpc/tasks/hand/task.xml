--- conflicted
+++ resolved
@@ -46,12 +46,8 @@
     <framequat name="cube_goal_orientation" objtype="body" objname="goal"/>
   </sensor>
 
-<<<<<<< HEAD
-  <include file="cube.xml"/>
+  <include file="../common_assets/reorientation_cube.xml"/>
   <!-- from: https://github.com/google-deepmind/mujoco_menagerie/tree/main/shadow_hand -->
-=======
-  <include file="../common_assets/reorientation_cube.xml"/>
->>>>>>> 189c25c2
   <include file="right_hand.xml"/>
 
   <keyframe>
